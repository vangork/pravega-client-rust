//
// Copyright (c) Dell Inc., or its subsidiaries. All Rights Reserved.
//
// Licensed under the Apache License, Version 2.0 (the "License");
// you may not use this file except in compliance with the License.
// You may obtain a copy of the License at
//
// http://www.apache.org/licenses/LICENSE-2.0
//

use crate::pravega_service::PravegaStandaloneServiceConfig;

use pravega_client::client_factory::{ClientFactory, ClientFactoryAsync};
use pravega_client::event::reader_group::{ReaderGroup, ReaderGroupConfigBuilder};
use pravega_client_config::{ClientConfigBuilder, MOCK_CONTROLLER_URI};
use pravega_client_shared::{
    Retention, RetentionType, ScaleType, Scaling, Scope, ScopedSegment, ScopedStream, Segment, Stream,
    StreamConfiguration,
};
use pravega_controller_client::ControllerClient;

use std::collections::HashMap;
use std::sync::atomic::{AtomicUsize, Ordering};
use std::sync::Arc;
use std::thread;
use std::time::{Duration, Instant};
use tokio::runtime::Runtime;
use tracing::{debug, error, info, warn};

pub fn test_event_stream_reader(config: PravegaStandaloneServiceConfig) {
    info!("test event stream reader");
    let config = ClientConfigBuilder::default()
        .controller_uri(MOCK_CONTROLLER_URI)
        .is_auth_enabled(config.auth)
        .is_tls_enabled(config.tls)
        .build()
        .expect("creating config");
    let client_factory = ClientFactory::new(config);
    let async_client_factory = client_factory.to_async();
    let runtime = client_factory.runtime();
    test_read_from_tail_of_stream(&async_client_factory);
    test_read_from_head_of_stream(&async_client_factory);
    test_read_large_events(&async_client_factory);
    test_multi_reader_multi_segments_tail_read(&async_client_factory);
    runtime.block_on(test_read_api(&async_client_factory));
    runtime.block_on(test_stream_scaling(&async_client_factory));
    runtime.block_on(test_release_segment(&async_client_factory));
    runtime.block_on(test_release_segment_at(&async_client_factory));
    test_multiple_readers(&async_client_factory);
    test_reader_offline(&async_client_factory);
    test_segment_rebalance(&async_client_factory);
    info!("test event stream reader finished");
}

fn test_read_large_events(client_factory: &ClientFactoryAsync) {
    let h = client_factory.runtime_handle();
    let scope_name = Scope::from("testReaderScaling".to_owned());
    let stream_name = Stream::from("testReadLargeEvents".to_owned());

    const NUM_EVENTS: usize = 1000;
    const EVENT_SIZE: usize = 1000;

    let new_stream = h.block_on(create_scope_stream(
        client_factory.controller_client(),
        &scope_name,
        &stream_name,
        1,
    ));
    // write events only if the stream is created. This is useful if we are running the reader tests
    // multiple times.
    if new_stream {
        h.block_on(write_events(
            scope_name.clone(),
            stream_name.clone(),
            client_factory.clone(),
            NUM_EVENTS,
            EVENT_SIZE,
        ))
    }
    let stream = ScopedStream {
        scope: scope_name,
        stream: stream_name,
    };

    let rg: ReaderGroup =
        h.block_on(client_factory.create_reader_group("rg-large-event".to_string(), stream));
    let mut reader = h.block_on(rg.create_reader("r1".to_string()));

    let mut event_count = 0;
    while event_count < NUM_EVENTS {
<<<<<<< HEAD
        if let Some(mut slice) = h.block_on(reader.acquire_segment()) {
            for event in &mut slice {
=======
        if let Some(mut slice) = rt.block_on(reader.acquire_segment()).expect("acquire segment") {
            while let Some(event) = slice.next() {
>>>>>>> 925bc3a6
                assert_eq!(
                    vec![1; EVENT_SIZE],
                    event.value.as_slice(),
                    "Corrupted event read"
                );
                event_count += 1;
                info!("read count {}", event_count);
            }
<<<<<<< HEAD
            h.block_on(reader.release_segment(slice));
=======
            rt.block_on(reader.release_segment(slice))
                .expect("release segment");
>>>>>>> 925bc3a6
        }
    }
    assert_eq!(event_count, NUM_EVENTS);
}

fn test_multi_reader_multi_segments_tail_read(client_factory: &ClientFactoryAsync) {
    let h = client_factory.runtime_handle();
    let scope_name = Scope::from("testMultiReaderMultiSegmentsTailRead".to_owned());
    let stream_name = Stream::from("testMultiReaderMultiSegmentsTailRead".to_owned());

    const NUM_EVENTS: usize = 2000;
    const EVENT_SIZE: usize = 1024;

    let new_stream = h.block_on(create_scope_stream(
        client_factory.controller_client(),
        &scope_name,
        &stream_name,
        2,
    ));
    // write events only if the stream is created. This is useful if we are running the reader tests
    // multiple times.
    let scope_name_clone = scope_name.clone();
    let stream_name_clone = stream_name.clone();
    let factory = client_factory.clone();
    if new_stream {
        h.spawn(async {
            write_events(
                scope_name_clone,
                stream_name_clone,
                factory,
                NUM_EVENTS,
                EVENT_SIZE,
            )
            .await
        });
    }
    let stream = ScopedStream {
        scope: scope_name,
        stream: stream_name,
    };

    let rg: ReaderGroup =
        h.block_on(client_factory.create_reader_group("rg-single-reader-multi-segments".to_string(), stream));
    let mut reader1 = h.block_on(rg.create_reader("r1".to_string()));
    let mut reader2 = h.block_on(rg.create_reader("r2".to_string()));
    let read_count = Arc::new(AtomicUsize::new(0));
    let read_count1 = read_count.clone();
    let read_count2 = read_count.clone();
    let handle1 = h.spawn(async move {
        while read_count1.load(Ordering::Relaxed) < NUM_EVENTS {
            if let Some(mut slice) = reader1.acquire_segment().await.expect("acquire segment") {
                info!("acquire segment for reader r1, {:?}", slice);
                for event in &mut slice {
                    assert_eq!(
                        vec![1; EVENT_SIZE],
                        event.value.as_slice(),
                        "Corrupted event read"
                    );
                    let prev = read_count1.fetch_add(1, Ordering::SeqCst);
                    info!("read count {}", prev + 1);
                }
                reader1.release_segment(slice).await.expect("release segment");
            }
        }
    });
    let handle2 = h.spawn(async move {
        while read_count2.load(Ordering::Relaxed) < NUM_EVENTS {
            if let Some(mut slice) = reader2.acquire_segment().await.expect("acquire segment") {
                info!("acquire segment for reader r2 {:?}", slice);
                for event in &mut slice {
                    assert_eq!(
                        vec![1; EVENT_SIZE],
                        event.value.as_slice(),
                        "Corrupted event read"
                    );
                    let prev = read_count2.fetch_add(1, Ordering::SeqCst);
                    info!("read count {}", prev + 1);
                }
                reader2.release_segment(slice).await.expect("release segment");
            }
        }
    });
    h.block_on(handle1).expect("wait for reader1");
    h.block_on(handle2).expect("wait for reader2");
    assert_eq!(read_count.load(Ordering::Relaxed), NUM_EVENTS);
}

async fn test_release_segment(client_factory: &ClientFactoryAsync) {
    let scope_name = Scope::from("testReaderScaling".to_owned());
    let stream_name = Stream::from("testReaderRelease1".to_owned());

    const NUM_EVENTS: usize = 10;
    const EVENT_SIZE: usize = 10;

    let new_stream =
        create_scope_stream(client_factory.controller_client(), &scope_name, &stream_name, 1).await;
    // write events only if the stream is created. This is useful if we are running the reader tests
    // multiple times.
    if new_stream {
        write_events_before_and_after_scale(
            scope_name.clone(),
            stream_name.clone(),
            client_factory,
            NUM_EVENTS,
            EVENT_SIZE,
        )
        .await;
    }
    let stream = ScopedStream {
        scope: scope_name.clone(),
        stream: stream_name.clone(),
    };

    let rg: ReaderGroup = client_factory
        .create_reader_group("rg-release".to_string(), stream)
        .await;
    let mut reader = rg.create_reader("r1".to_string()).await;

    let mut event_count = 0;
    let mut release_invoked = false;
    while event_count < NUM_EVENTS {
        if let Some(mut slice) = reader.acquire_segment().await.expect("acquire segment") {
            loop {
                if !release_invoked && event_count == 5 {
                    reader.release_segment(slice).await.expect("release segment");
                    release_invoked = true;
                    break;
                } else if let Some(event) = slice.next() {
                    assert_eq!(
                        vec![1; EVENT_SIZE],
                        event.value.as_slice(),
                        "Corrupted event read"
                    );
                    event_count += 1;
                } else {
                    info!(
                        "Finished reading from segment {:?}, segment is auto released",
                        slice.meta.scoped_segment
                    );
                    break; // try to acquire the next segment.
                }
            }
        }
    }
    assert_eq!(event_count, NUM_EVENTS);
}

async fn test_release_segment_at(client_factory: &ClientFactoryAsync) {
    let scope_name = Scope::from("testReaderScaling".to_owned());
    let stream_name = Stream::from("testReaderReleaseat".to_owned());

    const NUM_EVENTS: usize = 10;
    const EVENT_SIZE: usize = 10;

    let new_stream =
        create_scope_stream(client_factory.controller_client(), &scope_name, &stream_name, 1).await;
    // write events only if the stream is created.
    if new_stream {
        write_events_before_and_after_scale(
            scope_name.clone(),
            stream_name.clone(),
            client_factory,
            NUM_EVENTS,
            EVENT_SIZE,
        )
        .await;
    }
    let str = ScopedStream {
        scope: scope_name.clone(),
        stream: stream_name.clone(),
    };

    let rg = client_factory
        .create_reader_group("rg-release-segment".to_string(), str)
        .await;
    let mut reader = rg.create_reader("r1".to_string()).await;
    let mut event_count = 0;
    let mut release_invoked = false;
    loop {
        if event_count == NUM_EVENTS + NUM_EVENTS + 5 {
            // all events have been read. Exit test.
            break;
        }
        if let Some(mut slice) = reader.acquire_segment().await.expect("acquire segment") {
            loop {
                if !release_invoked && event_count == 5 {
                    reader
                        .release_segment_at(slice, 0)
                        .await
                        .expect("acquire segment"); // release segment @ the beginning, so that the reader reads all the data.
                    release_invoked = true;
                    break;
                } else if let Some(event) = slice.next() {
                    assert_eq!(
                        vec![1; EVENT_SIZE],
                        event.value.as_slice(),
                        "Corrupted event read"
                    );
                    event_count += 1;
                } else {
                    info!(
                        "Finished reading from segment {:?}, segment is auto released",
                        slice.meta.scoped_segment
                    );
                    break; // try to acquire the next segment.
                }
            }
        }
    }
    assert_eq!(event_count, NUM_EVENTS + NUM_EVENTS + 5); // 5 additional events.
}

async fn test_stream_scaling(client_factory: &ClientFactoryAsync) {
    let scope_name = Scope::from("testScope".to_owned());
    let stream_name = Stream::from("testReaderStream".to_owned());

    const NUM_EVENTS: usize = 10;
    const EVENT_SIZE: usize = 10;

    let new_stream =
        create_scope_stream(client_factory.controller_client(), &scope_name, &stream_name, 1).await;
    // write events only if the stream is created.
    if new_stream {
        write_events_before_and_after_scale(
            scope_name.clone(),
            stream_name.clone(),
            client_factory,
            NUM_EVENTS,
            EVENT_SIZE,
        )
        .await;
    }
    let str = ScopedStream {
        scope: scope_name.clone(),
        stream: stream_name.clone(),
    };

    let rg = client_factory
        .create_reader_group("rg_stream_scaling".to_string(), str)
        .await;
    let mut reader = rg.create_reader("r1".to_string()).await;
    let mut event_count = 0;
    loop {
        if event_count == NUM_EVENTS + NUM_EVENTS {
            // all events have been read. Exit test.
            break;
        }
        if let Some(mut slice) = reader.acquire_segment().await.expect("acquire segment") {
            loop {
                if let Some(event) = slice.next() {
                    assert_eq!(
                        vec![1; EVENT_SIZE],
                        event.value.as_slice(),
                        "Corrupted event read"
                    );
                    event_count += 1;
                } else {
                    info!(
                        "Finished reading from segment {:?}, segment is auto released",
                        slice.meta.scoped_segment
                    );
                    break; // try to acquire the next segment.
                }
            }
        }
    }
    assert_eq!(event_count, NUM_EVENTS + NUM_EVENTS);
    info!("test event stream reader scaling passed");
}

//Test reading out data from a stream.
async fn test_read_api(client_factory: &ClientFactoryAsync) {
    info!("test event stream reader read api");
    let scope_name = Scope::from("testReaderScope".to_owned());
    let stream_name = Stream::from("testReaderStream".to_owned());

    const NUM_EVENTS: usize = 10;
    const EVNET_SIZE: usize = 10;

    let new_stream =
        create_scope_stream(client_factory.controller_client(), &scope_name, &stream_name, 4).await;
    // write events only if the stream is not created.
    if new_stream {
        // write 100 events.
        write_events(
            scope_name.clone(),
            stream_name.clone(),
            client_factory.clone(),
            NUM_EVENTS,
            EVNET_SIZE,
        )
        .await;
    }
    let str = ScopedStream {
        scope: scope_name.clone(),
        stream: stream_name.clone(),
    };
    let rg = client_factory
        .create_reader_group("rg-read-api".to_string(), str)
        .await;
    let mut reader = rg.create_reader("r1".to_string()).await;
    let mut event_count = 0;
    while let Some(mut slice) = reader.acquire_segment().await.expect("acquire segment") {
        loop {
            if let Some(event) = slice.next() {
                assert_eq!(
                    vec![1; EVNET_SIZE],
                    event.value.as_slice(),
                    "Corrupted event read"
                );
                event_count += 1;
            } else {
                println!(
                    "Finished reading from segment {:?}, segment is auto released",
                    slice.meta.scoped_segment
                );
                break; // try to acquire the next segment.
            }
        }
        if event_count == NUM_EVENTS {
            // all events have been read. Exit test.
            break;
        }
    }
    info!("test event stream reader read api passed");
}

fn test_multiple_readers(client_factory: &ClientFactoryAsync) {
    let h = client_factory.runtime_handle();
    let scope_name = Scope::from("testScope".to_owned());
    let stream_name = Stream::from("testMultiReader".to_owned());
    let str = ScopedStream {
        scope: scope_name.clone(),
        stream: stream_name.clone(),
    };
    const NUM_EVENTS: usize = 50;
    const EVENT_SIZE: usize = 10;

    h.block_on(async {
        let new_stream =
            create_scope_stream(client_factory.controller_client(), &scope_name, &stream_name, 4).await;
        // write events only if the stream is created.
        if new_stream {
            // write events
            write_events(
                scope_name.clone(),
                stream_name.clone(),
                client_factory.clone(),
                NUM_EVENTS,
                EVENT_SIZE,
            )
            .await;
        }
    });

    let rg = h.block_on(client_factory.create_reader_group("rg_multi_reader".to_string(), str));
    // reader 1 will be assigned all the segments.
    let mut reader1 = h.block_on(rg.create_reader("r1".to_string()));
    // no segments will be assigned to reader2
    let mut reader2 = h.block_on(rg.create_reader("r2".to_string()));

    if let Some(mut slice) = h.block_on(reader1.acquire_segment()).expect("acquire segment") {
        if let Some(event) = slice.next() {
            assert_eq!(
                vec![1; EVENT_SIZE],
                event.value.as_slice(),
                "Corrupted event read"
            );
            // wait for release timeout.
            thread::sleep(Duration::from_secs(20));
            h.block_on(reader1.release_segment(slice))
                .expect("release segment");
        } else {
            panic!("A valid slice is expected");
        }
    }

    if let Some(mut slice) = h.block_on(reader2.acquire_segment()).expect("acquire segment") {
        if let Some(event) = slice.next() {
            assert_eq!(
                vec![1; EVENT_SIZE],
                event.value.as_slice(),
                "Corrupted event read"
            );
            h.block_on(reader2.release_segment(slice))
                .expect("release segment");
        } else {
            panic!("A valid slice is expected for reader2");
        }
    }
}

fn test_segment_rebalance(client_factory: &ClientFactoryAsync) {
    let h = client_factory.runtime_handle();
    let scope_name = Scope::from("testScope".to_owned());
    let stream_name = Stream::from("testsegrebalance".to_owned());
    let str = ScopedStream {
        scope: scope_name.clone(),
        stream: stream_name.clone(),
    };
    const NUM_EVENTS: usize = 50;
    const EVENT_SIZE: usize = 10;

    h.block_on(async {
        let new_stream =
            create_scope_stream(client_factory.controller_client(), &scope_name, &stream_name, 4).await;
        // write events only if the stream is created.
        if new_stream {
            // write events with random routing keys.
            write_events(
                scope_name.clone(),
                stream_name.clone(),
                client_factory.clone(),
                NUM_EVENTS,
                EVENT_SIZE,
            )
            .await;
        }
    });

    let rg = h.block_on(client_factory.create_reader_group("rg_reblance_reader".to_string(), str));
    // reader 1 will be assigned all the segments.
    let mut reader1 = h.block_on(rg.create_reader("r1".to_string()));
    // no segments will be assigned to reader2 until a rebalance
    let mut reader2 = h.block_on(rg.create_reader("r2".to_string()));

    // change the last seg acquire and release time to ensure segment balance is triggered.
    let last_acquire_release_time = Instant::now() - Duration::from_secs(20);
    reader1.set_last_acquire_release_time(last_acquire_release_time);
    reader2.set_last_acquire_release_time(last_acquire_release_time);
    let mut events_read = 0;
    if let Some(mut slice) = h.block_on(reader1.acquire_segment()).expect("acquire segment") {
        if let Some(event) = slice.next() {
            assert_eq!(
                vec![1; EVENT_SIZE],
                event.value.as_slice(),
                "Corrupted event read"
            );
            events_read += 1;
            // this should trigger a release.
            h.block_on(reader1.release_segment(slice))
                .expect("release segment");
        } else {
            panic!("A valid slice is expected");
        }
    }

    // try acquiring a segment on reader 2 and verify segments are acquired.
    if let Some(mut slice) = h.block_on(reader2.acquire_segment()).expect("acquire segment") {
        if let Some(event) = slice.next() {
            // validate that reader 2 acquired a segment.
            assert_eq!(
                vec![1; EVENT_SIZE],
                event.value.as_slice(),
                "Corrupted event read"
            );
            events_read += 1;
            h.block_on(reader2.release_segment(slice))
                .expect("release segment");
        } else {
            panic!("A valid slice is expected for reader2");
        }
    }
    // set reader 2 offline. This should ensure all the segments assigned to reader2 are available to be assigned by reader1.else {  }
    h.block_on(reader2.reader_offline()).expect("reader offline");
    //reset the time to ensure reader1 acquires segment in the next cycle.
    reader1.set_last_acquire_release_time(Instant::now() - Duration::from_secs(20));

    while let Some(slice) = h.block_on(reader1.acquire_segment()).expect("acquire segment") {
        // read all events in the slice.
        for event in slice {
            assert_eq!(
                vec![1; EVENT_SIZE],
                event.value.as_slice(),
                "Corrupted event read"
            );
            events_read += 1;
        }
        if events_read == NUM_EVENTS {
            break;
        }
    }

    println!("{}", events_read);
}

fn test_reader_offline(client_factory: &ClientFactoryAsync) {
    let h = client_factory.runtime_handle();
    let scope_name = Scope::from("testScope".to_owned());
    let stream_name = Stream::from("testReaderOffline".to_owned());
    let str = ScopedStream {
        scope: scope_name.clone(),
        stream: stream_name.clone(),
    };
    const NUM_EVENTS: usize = 10;
    const EVENT_SIZE: usize = 10;

    h.block_on(async {
        let new_stream =
            create_scope_stream(client_factory.controller_client(), &scope_name, &stream_name, 4).await;
        // write events only if the stream is created.
        if new_stream {
            // write events
            write_events(
                scope_name.clone(),
                stream_name.clone(),
                client_factory.clone(),
                NUM_EVENTS,
                EVENT_SIZE,
            )
            .await;
        }
    });

    let rg = h.block_on(client_factory.create_reader_group("rg_reader_offline".to_string(), str));
    // reader 1 will be assigned all the segments.
    let mut reader1 = h.block_on(rg.create_reader("r1".to_string()));

    // read one event using reader1 and release it back.
    // A drop of segment slice does the same .
    if let Some(mut slice) = h.block_on(reader1.acquire_segment()).expect("acquire segment") {
        if let Some(event) = slice.next() {
            assert_eq!(
                vec![1; EVENT_SIZE],
                event.value.as_slice(),
                "Corrupted event read"
            );
            // wait for release timeout.
            thread::sleep(Duration::from_secs(10));
            h.block_on(reader1.release_segment(slice))
                .expect("release segment");
        } else {
            panic!("A valid slice is expected");
        }
    }
    // reader offline.
    h.block_on(reader1.reader_offline()).expect("reader offline");

    let mut reader2 = h.block_on(rg.create_reader("r2".to_string()));

    let mut events_read = 1; // one event has been already read by reader 1.
    while let Some(slice) = h.block_on(reader2.acquire_segment()).expect("acquire segment") {
        // read from a Segment slice.
        for event in slice {
            assert_eq!(
                vec![1; EVENT_SIZE],
                event.value.as_slice(),
                "Corrupted event read"
            );
            events_read += 1;
        }
        if events_read == NUM_EVENTS {
            break;
        }
    }
    assert_eq!(NUM_EVENTS, events_read);
}

<<<<<<< HEAD
fn test_read_from_head_of_stream(client_factory: &ClientFactoryAsync) {
    let h = client_factory.runtime_handle();
    let scope_name = Scope::from("testReadHeadScopeRG".to_owned());
    let stream_name = Stream::from("testHeadRG".to_owned());
=======
fn test_reader_offline_by_other_thread(client_factory: &ClientFactory) {
    let h = client_factory.runtime();
    let scope_name = Scope::from("testScope".to_owned());
    let stream_name = Stream::from("testReaderOfflineByOtherThread".to_owned());
>>>>>>> 925bc3a6
    let str = ScopedStream {
        scope: scope_name.clone(),
        stream: stream_name.clone(),
    };
    const NUM_EVENTS: usize = 10;
    const EVENT_SIZE: usize = 10;

    h.block_on(async {
        let new_stream =
            create_scope_stream(client_factory.controller_client(), &scope_name, &stream_name, 4).await;
        // write events only if the stream is created.
        if new_stream {
            // write events
            write_events(
                scope_name.clone(),
                stream_name.clone(),
                client_factory.clone(),
                NUM_EVENTS,
                EVENT_SIZE,
            )
            .await;
        }
    });

<<<<<<< HEAD
    let rg_config = ReaderGroupConfigBuilder::default()
        .read_from_head_of_stream(str)
        .build();
    let rg = h.block_on(client_factory.create_reader_group_with_config(
        scope_name,
        "rg_reader_offline".to_string(),
        rg_config,
    ));

    let mut reader1 = h.block_on(rg.create_reader("r1".to_string()));

    let mut events_read = 0;
    while let Some(slice) = h.block_on(reader1.acquire_segment()) {
        // read from a Segment slice.
        for event in slice {
=======
    let rg = h.block_on(client_factory.create_reader_group(scope_name, "rg_reader_offline".to_string(), str));

    // test reader being removed by reader group before releasing a segment slice
    // add reader back online
    let mut reader1 = h.block_on(rg.create_reader("r1".to_string()));
    // read one event using reader1 and release it back.
    // A drop of segment slice does the same
    if let Some(mut slice) = h.block_on(reader1.acquire_segment()).expect("acquire segment") {
        // offline again
        h.block_on(rg.reader_offline(&reader1.id, HashMap::new()))
            .expect("remove reader");
        if let Some(event) = slice.next() {
>>>>>>> 925bc3a6
            assert_eq!(
                vec![1; EVENT_SIZE],
                event.value.as_slice(),
                "Corrupted event read"
            );
<<<<<<< HEAD
            events_read += 1;
        }
        if events_read == NUM_EVENTS {
            break;
        }
    }
    assert_eq!(NUM_EVENTS, events_read);
}

fn test_read_from_tail_of_stream(client_factory: &ClientFactoryAsync) {
    let h = client_factory.runtime_handle();
    let scope_name = Scope::from("testReadTailScopeRG".to_owned());
    let stream_name = Stream::from("testTailRG".to_owned());
    let str = ScopedStream {
        scope: scope_name.clone(),
        stream: stream_name.clone(),
    };
    const NUM_EVENTS: usize = 10;
    const EVENT_SIZE: usize = 10;

    h.block_on(async {
        let new_stream =
            create_scope_stream(client_factory.controller_client(), &scope_name, &stream_name, 1).await;
        new_stream
    });

    let rg_config = ReaderGroupConfigBuilder::default()
        .read_from_tail_of_stream(str)
        .build();
    let rg = h.block_on(client_factory.create_reader_group_with_config(
        scope_name.clone(),
        "rg_reader_offline".to_string(),
        rg_config,
    ));

    let mut reader1 = h.block_on(rg.create_reader("r1".to_string()));

    let mut events_read = 0;
    assert!(
        h.block_on(reader1.acquire_segment()).is_none(),
        "No events are expected to be read"
    );
    // Write events to the stream.
    h.block_on(write_events(
        scope_name,
        stream_name,
        client_factory.clone(),
        NUM_EVENTS,
        EVENT_SIZE,
    ));
    // Verify that we are able to read events from the stream.
    while let Some(slice) = h.block_on(reader1.acquire_segment()) {
        // read from a Segment slice.
        for event in slice {
            assert_eq!(
                vec![1; EVENT_SIZE],
                event.value.as_slice(),
                "Corrupted event read"
            );
            events_read += 1;
        }
        if events_read == NUM_EVENTS {
            break;
        }
    }
    assert_eq!(NUM_EVENTS, events_read);
=======
            // wait for release timeout, only after that offset can be updated in the reader group state.
            thread::sleep(Duration::from_secs(10));
            // writing the offset into reader group state will have error
            assert!(h.block_on(reader1.release_segment(slice)).is_err());
        } else {
            panic!("A valid slice is expected");
        }
    }

    // test reader being removed by reader group before it offline
    let mut reader1 = h.block_on(rg.create_reader("r1".to_string()));
    h.block_on(rg.reader_offline(&reader1.id, HashMap::new()))
        .expect("remove reader");
    assert!(h.block_on(reader1.reader_offline()).is_err());
>>>>>>> 925bc3a6
}

// helper method to write events to Pravega
async fn write_events(
    scope_name: Scope,
    stream_name: Stream,
    client_factory: ClientFactoryAsync,
    num_events: usize,
    event_size: usize,
) {
    let scoped_stream = ScopedStream {
        scope: scope_name,
        stream: stream_name,
    };
    let mut writer = client_factory.create_event_writer(scoped_stream);
    for x in 0..num_events {
        let rx = writer.write_event(vec![1; event_size]).await;
        rx.await.expect("Failed to write Event").unwrap();
        info!("write count {}", x);
    }
}

// helper function to write events into a stream before and after a stream scale operation.
async fn write_events_before_and_after_scale(
    scope_name: Scope,
    stream_name: Stream,
    client_factory: &ClientFactoryAsync,
    num_events: usize,
    event_size: usize,
) {
    write_events(
        scope_name.clone(),
        stream_name.clone(),
        client_factory.clone(),
        num_events,
        event_size,
    )
    .await;
    let scoped_stream = ScopedStream {
        scope: scope_name.clone(),
        stream: stream_name.clone(),
    };
    let new_range = [(0.0, 0.5), (0.5, 1.0)];
    let to_seal_segments: Vec<Segment> = vec![Segment::from(0)];
    let controller = client_factory.controller_client();
    let scale_result = controller
        .scale_stream(&scoped_stream, to_seal_segments.as_slice(), &new_range)
        .await;
    assert!(scale_result.is_ok(), "Stream scaling should complete");
    let current_segments_result = controller.get_current_segments(&scoped_stream).await;
    assert_eq!(2, current_segments_result.unwrap().key_segment_map.len());
    // write events post stream scaling.
    write_events(
        scope_name,
        stream_name,
        client_factory.clone(),
        num_events,
        event_size,
    )
    .await;
}

// helper method to create scope and stream.
async fn create_scope_stream(
    controller_client: &dyn ControllerClient,
    scope_name: &Scope,
    stream_name: &Stream,
    segment_count: i32,
) -> bool {
    controller_client
        .create_scope(scope_name)
        .await
        .expect("create scope");
    let request = StreamConfiguration {
        scoped_stream: ScopedStream {
            scope: scope_name.clone(),
            stream: stream_name.clone(),
        },
        scaling: Scaling {
            scale_type: ScaleType::FixedNumSegments,
            target_rate: 0,
            scale_factor: 0,
            min_num_segments: segment_count,
        },
        retention: Retention {
            retention_type: RetentionType::None,
            retention_param: 0,
        },
        tags: None,
    };
    controller_client
        .create_stream(&request)
        .await
        .expect("create stream failed")
}<|MERGE_RESOLUTION|>--- conflicted
+++ resolved
@@ -19,7 +19,6 @@
 };
 use pravega_controller_client::ControllerClient;
 
-use std::collections::HashMap;
 use std::sync::atomic::{AtomicUsize, Ordering};
 use std::sync::Arc;
 use std::thread;
@@ -88,13 +87,8 @@
 
     let mut event_count = 0;
     while event_count < NUM_EVENTS {
-<<<<<<< HEAD
-        if let Some(mut slice) = h.block_on(reader.acquire_segment()) {
+        if let Some(mut slice) = h.block_on(reader.acquire_segment()).expect("acquire segment") {
             for event in &mut slice {
-=======
-        if let Some(mut slice) = rt.block_on(reader.acquire_segment()).expect("acquire segment") {
-            while let Some(event) = slice.next() {
->>>>>>> 925bc3a6
                 assert_eq!(
                     vec![1; EVENT_SIZE],
                     event.value.as_slice(),
@@ -103,12 +97,8 @@
                 event_count += 1;
                 info!("read count {}", event_count);
             }
-<<<<<<< HEAD
-            h.block_on(reader.release_segment(slice));
-=======
-            rt.block_on(reader.release_segment(slice))
+            h.block_on(reader.release_segment(slice))
                 .expect("release segment");
->>>>>>> 925bc3a6
         }
     }
     assert_eq!(event_count, NUM_EVENTS);
@@ -667,17 +657,10 @@
     assert_eq!(NUM_EVENTS, events_read);
 }
 
-<<<<<<< HEAD
 fn test_read_from_head_of_stream(client_factory: &ClientFactoryAsync) {
     let h = client_factory.runtime_handle();
     let scope_name = Scope::from("testReadHeadScopeRG".to_owned());
     let stream_name = Stream::from("testHeadRG".to_owned());
-=======
-fn test_reader_offline_by_other_thread(client_factory: &ClientFactory) {
-    let h = client_factory.runtime();
-    let scope_name = Scope::from("testScope".to_owned());
-    let stream_name = Stream::from("testReaderOfflineByOtherThread".to_owned());
->>>>>>> 925bc3a6
     let str = ScopedStream {
         scope: scope_name.clone(),
         stream: stream_name.clone(),
@@ -702,7 +685,6 @@
         }
     });
 
-<<<<<<< HEAD
     let rg_config = ReaderGroupConfigBuilder::default()
         .read_from_head_of_stream(str)
         .build();
@@ -718,26 +700,11 @@
     while let Some(slice) = h.block_on(reader1.acquire_segment()) {
         // read from a Segment slice.
         for event in slice {
-=======
-    let rg = h.block_on(client_factory.create_reader_group(scope_name, "rg_reader_offline".to_string(), str));
-
-    // test reader being removed by reader group before releasing a segment slice
-    // add reader back online
-    let mut reader1 = h.block_on(rg.create_reader("r1".to_string()));
-    // read one event using reader1 and release it back.
-    // A drop of segment slice does the same
-    if let Some(mut slice) = h.block_on(reader1.acquire_segment()).expect("acquire segment") {
-        // offline again
-        h.block_on(rg.reader_offline(&reader1.id, HashMap::new()))
-            .expect("remove reader");
-        if let Some(event) = slice.next() {
->>>>>>> 925bc3a6
             assert_eq!(
                 vec![1; EVENT_SIZE],
                 event.value.as_slice(),
                 "Corrupted event read"
             );
-<<<<<<< HEAD
             events_read += 1;
         }
         if events_read == NUM_EVENTS {
@@ -804,22 +771,6 @@
         }
     }
     assert_eq!(NUM_EVENTS, events_read);
-=======
-            // wait for release timeout, only after that offset can be updated in the reader group state.
-            thread::sleep(Duration::from_secs(10));
-            // writing the offset into reader group state will have error
-            assert!(h.block_on(reader1.release_segment(slice)).is_err());
-        } else {
-            panic!("A valid slice is expected");
-        }
-    }
-
-    // test reader being removed by reader group before it offline
-    let mut reader1 = h.block_on(rg.create_reader("r1".to_string()));
-    h.block_on(rg.reader_offline(&reader1.id, HashMap::new()))
-        .expect("remove reader");
-    assert!(h.block_on(reader1.reader_offline()).is_err());
->>>>>>> 925bc3a6
 }
 
 // helper method to write events to Pravega
