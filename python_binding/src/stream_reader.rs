--- conflicted
+++ resolved
@@ -29,7 +29,7 @@
 /// This represents a Stream reader for a given Stream.
 /// Note: A python object of StreamReader cannot be created directly without using the StreamManager.
 ///
-//#[cfg(feature = "python_binding")]
+#[cfg(feature = "python_binding")]
 #[pyclass]
 #[derive(new)]
 pub(crate) struct StreamReader {
@@ -76,11 +76,7 @@
     ///
     #[pyo3(text_signature = "($self)")]
     pub fn reader_offline(&self) -> PyResult<()> {
-<<<<<<< HEAD
-        self.runtime_handle.block_on(self.reader_offline_async());
-=======
-        self.factory.runtime().block_on(self.reader_offline_async())?;
->>>>>>> 925bc3a6
+        self.runtime_handle.block_on(self.reader_offline_async())?;
         Ok(())
     }
 
@@ -91,11 +87,7 @@
     pub fn release_segment(&self, slice: &mut Slice) -> PyResult<()> {
         info!("Release segment slice back");
         if let Some(s) = slice.get_set_to_none() {
-<<<<<<< HEAD
-            self.runtime_handle.block_on(self.release_segment_async(s));
-=======
-            self.factory.runtime().block_on(self.release_segment_async(s))?;
->>>>>>> 925bc3a6
+            self.runtime_handle.block_on(self.release_segment_async(s))?;
         }
         Ok(())
     }
@@ -108,12 +100,12 @@
 
 impl StreamReader {
     // Helper method for to set reader_offline.
-    async fn reader_offline_async(&self) -> Result<(), Error>{
+    async fn reader_offline_async(&self) -> Result<(), Error> {
         self.reader.lock().await.reader_offline().await
     }
 
     // Helper method for to release segment
-    async fn release_segment_async(&self, slice: SegmentSlice) -> Result<(), Error>{
+    async fn release_segment_async(&self, slice: SegmentSlice) -> Result<(), Error> {
         self.reader.lock().await.release_segment(slice).await
     }
 }
@@ -122,7 +114,7 @@
 /// This represents a Stream reader for a given Stream.
 /// Note: A python object of StreamReader cannot be created directly without using the StreamManager.
 ///
-//#[cfg(feature = "python_binding")]
+#[cfg(feature = "python_binding")]
 #[pyclass]
 #[derive(new)]
 pub(crate) struct EventData {
