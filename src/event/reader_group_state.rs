--- conflicted
+++ resolved
@@ -296,15 +296,11 @@
         table: &mut Update,
         reader: &Reader,
         owned_segments: &HashMap<ScopedSegment, Offset>,
-<<<<<<< HEAD
     ) -> Result<(), SynchronizerError> {
-=======
-    ) -> Result<Option<String>, SynchronizerError> {
         if !table.get_inner_map(ASSIGNED).contains_key(&reader.to_string()) {
             //Reader is already offline.
-            return Ok(None);
-        }
->>>>>>> 543f7a8a
+            return Ok(());
+        }
         let assigned_segments = ReaderGroupState::get_reader_owned_segments_from_table(table, reader)?;
 
         for (segment, pos) in assigned_segments {
